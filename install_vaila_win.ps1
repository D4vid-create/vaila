<<<<<<< HEAD
# Define installation path
$vailaProgramPath = "C:\ProgramData\vaila"
=======
<#
    Script: install_vaila_win.ps1
    Description: Installs or updates the vailá - Multimodal Toolbox on Windows 11,
                 setting up the Conda environment, copying program files to 
                 C:\ProgramData\vaila, installing FFmpeg, configuring Windows 
                 Terminal, adding a profile to it, creating a desktop shortcut 
                 if Windows Terminal is not installed, and adding a Start Menu shortcut.

    Usage:
      1. Download the repository from GitHub manually and extract it.
      2. Right-click the script and select "Run with PowerShell" as Administrator.

    Features:
      - Checks if Conda is installed, activates the 'vaila' environment, 
        installs necessary packages (e.g., moviepy), and updates the environment if it exists.
      - Copies the vailá program to the installation directory (C:\ProgramData\vaila).
      - Installs FFmpeg using winget or Chocolatey if not installed.
      - Adds Conda to the PowerShell and Windows Terminal environment, making 
        Conda commands accessible in future sessions.
      - Configures a vailá profile in Windows Terminal, creates a desktop shortcut if Terminal is not available.
      - Adds a shortcut for vailá to the Start Menu.

    Notes:
      - Make sure Conda is installed and accessible from the command line before running this script.
      - The script checks for and installs Windows Terminal if necessary.
      - Administrator privileges are required to run this script.
      - Conda will be initialized for PowerShell if not already done.

    Author: Prof. Dr. Paulo R. P. Santiago
    Date: September 23, 2024
    Version: 1.4
    OS: Windows 11
#>

# Define installation path
$vailaProgramPath = "C:\ProgramData\vaila"

# Ensure the directory exists
If (-Not (Test-Path $vailaProgramPath)) {
    Write-Output "Creating directory $vailaProgramPath..."
    New-Item -ItemType Directory -Force -Path $vailaProgramPath
}

# Check if Conda is installed
If (-Not (Get-Command conda -ErrorAction SilentlyContinue)) {
    Write-Warning "Conda is not installed or not in the PATH. Please install Conda first."
    Exit
}

# Get Conda installation path
$condaPath = (conda info --base).Trim()

# Initialize Conda for PowerShell if it is not already initialized
Write-Output "Initializing Conda for PowerShell..."
Try {
    & "$condaPath\Scripts\conda.exe" init powershell
    Write-Output "Conda initialized successfully in PowerShell."
} Catch {
    Write-Error "Failed to initialize Conda in PowerShell. Error: $_"
    Exit
}
>>>>>>> a353e469

# Add Conda initialization to Windows Terminal and PowerShell profiles
$profilePath = "$PROFILE"
If (-Not (Test-Path $profilePath)) {
    Write-Output "PowerShell profile not found. Creating it..."
    New-Item -ItemType File -Path $profilePath -Force
}

Write-Output "Ensuring Conda initialization is added to PowerShell profile..."
Add-Content -Path $profilePath -Value "& '$condaPath\shell\condabin\conda-hook.ps1'"

# Reload PowerShell profile to reflect changes
Write-Output "Reloading PowerShell profile to apply changes..."
. $profilePath

# Check if the 'vaila' environment already exists
Write-Output "Checking if the 'vaila' Conda environment exists..."
$envExists = conda env list | Select-String -Pattern "^vaila"
If ($envExists) {
    Write-Output "Conda environment 'vaila' already exists. Updating..."
    Try {
        conda env update -n vaila -f "yaml_for_conda_env\vaila_win.yaml" --prune
        Write-Output "'vaila' environment updated successfully."
    } Catch {
        Write-Error "Failed to update 'vaila' environment. Error: $_"
        Exit
    }
} Else {
    Write-Output "Creating Conda environment from vaila_win.yaml..."
    Try {
        conda env create -f "yaml_for_conda_env\vaila_win.yaml"
        Write-Output "'vaila' environment created successfully."
    } Catch {
        Write-Error "Failed to create 'vaila' environment. Error: $_"
        Exit
    }
}

# Activate the 'vaila' environment
& "$condaPath\Scripts\activate.bat" vaila

# Install moviepy using pip
Write-Output "Installing moviepy..."
Try {
    pip install moviepy
    Write-Output "moviepy installed successfully."
} Catch {
    Write-Error "Failed to install moviepy. Error: $_"
}

# Remove ffmpeg installed via Conda, if any
Write-Output "Removing ffmpeg installed via Conda, if any..."
conda remove -n vaila ffmpeg -y

# Check if FFmpeg is installed
If (-Not (Get-Command ffmpeg -ErrorAction SilentlyContinue)) {
    Write-Output "Installing FFmpeg via winget..."
    Try {
        winget install --id Gyan.FFmpeg -e --silent
        Write-Output "FFmpeg installed successfully."
    } Catch {
        Write-Warning "Failed to install FFmpeg via winget. Attempting installation via Chocolatey..."
        If (-Not (Get-Command choco -ErrorAction SilentlyContinue)) {
            Write-Warning "Chocolatey is not installed. Installing Chocolatey..."
            Set-ExecutionPolicy Bypass -Scope Process -Force
            [System.Net.ServicePointManager]::SecurityProtocol = [System.Net.ServicePointManager]::SecurityProtocol -bor 3072
            Invoke-Expression ((New-Object System.Net.WebClient).DownloadString('https://chocolatey.org/install.ps1'))
        }
        choco install ffmpeg -y
    }
} Else {
    Write-Output "FFmpeg is already installed."
}

# Copy the vaila program to C:\ProgramData\vaila
Write-Output "Copying vaila program to $vailaProgramPath..."
Copy-Item -Path (Get-Location) -Destination "$vailaProgramPath" -Recurse -Force

# Configure the vaila profile in Windows Terminal
If ($wtInstalled) {
    Write-Output "Configuring the vaila profile in Windows Terminal..."
    $settingsPath = "$wtPath\LocalState\settings.json"
    $settingsBackupPath = "$wtPath\LocalState\settings_backup.json"

    # Backup the current settings.json
    Copy-Item -Path $settingsPath -Destination $settingsBackupPath -Force

    # Load settings.json
    $settingsJson = Get-Content -Path $settingsPath -Raw | ConvertFrom-Json

    # Remove existing vaila profile if it exists
    $existingProfileIndex = $settingsJson.profiles.list.FindIndex({ $_.name -eq "vailá" -or $_.name -eq "vaila" })
    If ($existingProfileIndex -ge 0) {
        Write-Output "Removing existing vaila profile..."
        $settingsJson.profiles.list.RemoveAt($existingProfileIndex)
    }

    # Define the new profile
    $vailaProfile = @{
        name = "vailá"
        commandline = "pwsh.exe -ExecutionPolicy Bypass -NoExit -Command `"& '$condaPath\shell\condabin\conda-hook.ps1' ; conda activate 'vaila' ; cd '$vailaProgramPath' ; python 'vaila.py'`""
        startingDirectory = "$vailaProgramPath"
        icon = "$vailaProgramPath\docs\images\vaila_ico.png"
        colorScheme = "Vintage"
        guid = "{17ce5bfe-17ed-5f3a-ab15-5cd5baafed5b}"
        hidden = $false
    }

    # Add the profile to settings.json
    If (-Not $settingsJson.profiles.list) {
        $settingsJson.profiles.list = @()
    }
    $settingsJson.profiles.list += $vailaProfile

    # Save the updated settings.json
    $settingsJson | ConvertTo-Json -Depth 100 | Set-Content -Path $settingsPath -Encoding UTF8

    Write-Output "vailá profile added to Windows Terminal successfully."

    # Open settings.json in Notepad for verification
    Write-Output "Opening settings.json in Notepad for verification..."
    notepad "$settingsPath"
} Else {
    # Create a desktop shortcut
    Write-Output "Creating a desktop shortcut for vailá..."
    $shortcutPath = "$env:USERPROFILE\Desktop\vailá.lnk"
    $wshell = New-Object -ComObject WScript.Shell
    $shortcut = $wshell.CreateShortcut($shortcutPath)
    $shortcut.TargetPath = "pwsh.exe"
    $shortcut.Arguments = "-ExecutionPolicy Bypass -NoExit -Command `"& '$condaPath\shell\condabin\conda-hook.ps1' ; conda activate 'vaila' ; cd '$vailaProgramPath' ; python 'vaila.py'`""
    $shortcut.IconLocation = "$vailaProgramPath\docs\images\vaila_ico.ico"
    $shortcut.WorkingDirectory = "$vailaProgramPath"
    $shortcut.Save()

    Write-Output "Desktop shortcut created at $shortcutPath"
}

# Create Start Menu shortcut
Write-Output "Creating Start Menu shortcut for vailá..."
$startMenuPath = "C:\ProgramData\Microsoft\Windows\Start Menu\Programs\vaila.lnk"
$wshell = New-Object -ComObject WScript.Shell
$startShortcut = $wshell.CreateShortcut($startMenuPath)
$startShortcut.TargetPath = "pwsh.exe"
$startShortcut.Arguments = "-ExecutionPolicy Bypass -NoExit -Command `"& '$condaPath\shell\condabin\conda-hook.ps1' ; conda activate 'vaila' ; cd '$vailaProgramPath' ; python 'vaila.py'`""
$startShortcut.IconLocation = "$vailaProgramPath\docs\images\vaila_ico.ico"
$startShortcut.WorkingDirectory = "$vailaProgramPath"
$startShortcut.Save()

Write-Output "Start Menu shortcut for vailá created at $startMenuPath."

Write-Output "Installation and configuration completed successfully!"
Pause
<|MERGE_RESOLUTION|>--- conflicted
+++ resolved
@@ -1,7 +1,3 @@
-<<<<<<< HEAD
-# Define installation path
-$vailaProgramPath = "C:\ProgramData\vaila"
-=======
 <#
     Script: install_vaila_win.ps1
     Description: Installs or updates the vailá - Multimodal Toolbox on Windows 11,
@@ -63,7 +59,6 @@
     Write-Error "Failed to initialize Conda in PowerShell. Error: $_"
     Exit
 }
->>>>>>> a353e469
 
 # Add Conda initialization to Windows Terminal and PowerShell profiles
 $profilePath = "$PROFILE"
@@ -141,6 +136,22 @@
 # Copy the vaila program to C:\ProgramData\vaila
 Write-Output "Copying vaila program to $vailaProgramPath..."
 Copy-Item -Path (Get-Location) -Destination "$vailaProgramPath" -Recurse -Force
+
+# Check if Windows Terminal is installed
+$wtPath = "$env:LOCALAPPDATA\Packages\Microsoft.WindowsTerminal_8wekyb3d8bbwe"
+If (-Not (Test-Path $wtPath)) {
+    Write-Warning "Windows Terminal is not installed. Installing via Microsoft Store..."
+    Try {
+        winget install --id Microsoft.WindowsTerminal -e
+        Write-Output "Windows Terminal installed successfully."
+        $wtInstalled = $true
+    } Catch {
+        Write-Warning "Failed to install Windows Terminal. A desktop shortcut will be created instead."
+        $wtInstalled = $false
+    }
+} Else {
+    $wtInstalled = $true
+}
 
 # Configure the vaila profile in Windows Terminal
 If ($wtInstalled) {
